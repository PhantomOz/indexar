{
  "name": "indexar",
  "module": "index.ts",
  "type": "module",
  "private": true,
  "scripts": {
<<<<<<< HEAD
    "start": "bun run indexer-worker.ts",
=======
    "start": "bun run index.ts",
>>>>>>> 5fefd2a3
    "indexer": "bun run indexer-worker.ts",
    "api": "bun run index.ts",
    "dev": "bun run index.ts & bun run indexer-worker.ts"
  },
  "devDependencies": {
    "@types/bun": "latest"
  },
  "peerDependencies": {
    "typescript": "^5"
  },
  "dependencies": {
    "@types/cors": "^2.8.19",
    "@types/express": "^5.0.3",
    "@types/swagger-jsdoc": "^6.0.4",
    "@types/swagger-ui-express": "^4.1.6",
    "cors": "^2.8.5",
    "dotenv": "^16.5.0",
    "ethers": "^6.14.3",
    "express": "^4.18.2",
    "mongoose": "^8.16.0",
    "pg": "^8.11.3",
    "pg-types": "^4.0.1",
    "swagger-jsdoc": "^6.2.8",
    "swagger-ui-express": "^5.0.0"
  }
}<|MERGE_RESOLUTION|>--- conflicted
+++ resolved
@@ -4,11 +4,7 @@
   "type": "module",
   "private": true,
   "scripts": {
-<<<<<<< HEAD
-    "start": "bun run indexer-worker.ts",
-=======
     "start": "bun run index.ts",
->>>>>>> 5fefd2a3
     "indexer": "bun run indexer-worker.ts",
     "api": "bun run index.ts",
     "dev": "bun run index.ts & bun run indexer-worker.ts"
